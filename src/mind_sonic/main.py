#!/usr/bin/env python
"""
MindSonic - A simple file processing flow with CrewAI

This module implements a lightweight flow for processing different file types
and generating a poem using CrewAI. The design follows KISS, YAGNI, and DRY principles.
"""
from typing import List
from pathlib import Path
<<<<<<< HEAD
import argparse
=======
import os
>>>>>>> 296e4cce

from crewai.flow import Flow, listen, start, router, and_
from mind_sonic.crews.poem_crew.poem_crew import PoemCrew
from mind_sonic.crews.indexer_crew.indexer_crew import IndexerCrew
from mind_sonic.crews.research_crew.research_crew import ResearchCrew
from mind_sonic.models import DocumentState, SonicState
from mind_sonic.utils.file_finder import find_files
from mind_sonic.utils.file_processor import process_files
from datetime import datetime


def read_file(file_path: str) -> str:
    """Read the content of a file and return it as a string."""
    with open(file_path, 'r', encoding='utf-8') as file:
        return file.read().strip()
    

class SonicFlow(Flow[SonicState]):
    """Main flow for processing files and generating a poem.
    
    Follows a simple pattern:
    1. List all files
    2. Process each file type in parallel
    3. Generate a poem when done
    """
    @start()
    def list_files(self):
        """Entry point: find all files to process."""
        print("Listing files")
        document_state = DocumentState()
        self.state.document_state = find_files("knowledge", document_state)

    @router(list_files)
    def start_indexing(self):
        """Route to parallel indexing processes."""
        print("Starting indexing")



    @listen(start_indexing)
    def index_text(self):
        """Process text files."""
        process_files(self.state.document_state.list_txt, "text")

    @listen(start_indexing)
    def index_csv(self):
        """Process CSV files."""
        process_files(self.state.document_state.list_csv, "csv")

    @listen(start_indexing)
    def index_docx(self):
        """Process DOCX files."""
        process_files(self.state.document_state.list_docx, "docx")

    @listen(start_indexing)
    def index_html(self):
        """Process HTML files."""
        process_files(self.state.document_state.list_html, "html")

    @listen(start_indexing)
    def index_md(self):
        """Process Markdown files."""
        process_files(self.state.document_state.list_md, "markdown")

    @listen(start_indexing)
    def index_pdf(self):
        """Process PDF files."""
        process_files(self.state.document_state.list_pdf, "PDF")

    @listen(start_indexing)
    def index_xlsx(self):
        """Process Excel files."""
        process_files(self.state.document_state.list_xlsx, "xlsx")
    
    @listen(
        and_(
            start_indexing,
            index_text,
            index_csv,
            index_docx,
            index_html,
            index_md,
            index_pdf,
            index_xlsx,
        )
    )
    def end_indexing(self):
        """Meeting point after all files are processed."""
        print("Indexing done")


    @listen(end_indexing)
    def start_research(self):
        """Start research after indexing."""
        print("Starting research")
<<<<<<< HEAD
        query = getattr(self, "query", None)
        if query is None:
            request_file = Path(__file__).with_name("request.txt")
            if request_file.exists():
                query = read_file(request_file)
            else:
                query = ""

        inputs = {
            "query": query,
            "current_year": datetime.now().year,
        }

        ResearchCrew().crew().kickoff(inputs=inputs)
=======

        # Ensure the output directory exists before research begins
        os.makedirs("output", exist_ok=True)

        request = read_file("src/mind_sonic/request.txt")
        inputs={
            "query":request,
            "current_year":datetime.now().year
            }
        
        ResearchCrew().crew().kickoff(inputs=inputs) 
>>>>>>> 296e4cce
        
    @listen(start_research)
    def end_research(self):
        """Generate a poem after research."""
        print("Research done, let's finish with a poem")
        poem = PoemCrew().crew().kickoff()
        self.state.poem = poem
        print(poem)

def kickoff(query: str | None = None) -> None:
    """Start the SonicFlow execution."""
    sonic_flow = SonicFlow()
    if query is not None:
        sonic_flow.query = query
    sonic_flow.kickoff()


def plot() -> None:
    """Generate a visual representation of the flow."""
    sonic_flow = SonicFlow()
    sonic_flow.plot()


if __name__ == "__main__":
    parser = argparse.ArgumentParser(description="Run the MindSonic flow")
    parser.add_argument(
        "--query",
        help="Research query to override the content of request.txt",
    )
    args = parser.parse_args()

    kickoff(query=args.query)<|MERGE_RESOLUTION|>--- conflicted
+++ resolved
@@ -6,12 +6,10 @@
 and generating a poem using CrewAI. The design follows KISS, YAGNI, and DRY principles.
 """
 from typing import List
-from pathlib import Path
-<<<<<<< HEAD
+from pathlib import Pat
+
 import argparse
-=======
 import os
->>>>>>> 296e4cce
 
 from crewai.flow import Flow, listen, start, router, and_
 from mind_sonic.crews.poem_crew.poem_crew import PoemCrew
@@ -107,7 +105,9 @@
     def start_research(self):
         """Start research after indexing."""
         print("Starting research")
-<<<<<<< HEAD
+        # Ensure the output directory exists before research begins
+        os.makedirs("output", exist_ok=True)
+
         query = getattr(self, "query", None)
         if query is None:
             request_file = Path(__file__).with_name("request.txt")
@@ -122,19 +122,7 @@
         }
 
         ResearchCrew().crew().kickoff(inputs=inputs)
-=======
 
-        # Ensure the output directory exists before research begins
-        os.makedirs("output", exist_ok=True)
-
-        request = read_file("src/mind_sonic/request.txt")
-        inputs={
-            "query":request,
-            "current_year":datetime.now().year
-            }
-        
-        ResearchCrew().crew().kickoff(inputs=inputs) 
->>>>>>> 296e4cce
         
     @listen(start_research)
     def end_research(self):
